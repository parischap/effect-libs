/**
 * In this document, the term `record` refers to a non-null object, an array or a function.
 *
 * Type that represents a value in its stringification context. A Value instance is created for the
 * value to stringify and, if that value is a record, for each property and nested property of that
 * record.
 *
 * Value's can be ordered by ValueOrder instances (see ValueOrder.ts)
 *
 * As an end user, you should never have to create a Value instance.
 *
 * @since 0.0.1
 */
import { MInspectable, MPipeable, MString, MStruct, MTypes } from '@parischap/effect-lib';
import {
<<<<<<< HEAD
	MArray,
	MFunction,
	MInspectable,
	MMatch,
	MOption,
	MPipeable,
	MString,
	MTree,
	MTuple,
	MTypes
} from '@parischap/effect-lib';
import {
	Array,
	Boolean,
=======
>>>>>>> abdbea66
	Equal,
	Equivalence,
	Function,
	Hash,
	Inspectable,
	Number,
	Option,
	Pipeable,
	Predicate,
	String,
	Struct,
	Types,
	flow,
	pipe
} from 'effect';
<<<<<<< HEAD
import * as FormattedString from './FormattedString.js';
import type * as Options from './Options.js';
=======
>>>>>>> abdbea66
import type * as StringifiedValue from './StringifiedValue.js';

const moduleTag = '@parischap/pretty-print/Value/';
const TypeId: unique symbol = Symbol.for(moduleTag) as TypeId;
type TypeId = typeof TypeId;

/**
 * An interface that represents a Value
 *
 * @since 0.0.1
 * @category Models
 */
export interface Type<out V extends MTypes.Unknown>
	extends Equal.Equal,
		Inspectable.Inspectable,
		Pipeable.Pipeable {
	/** The value to stringify */
	readonly value: V;
	/** Contains the result of calling Options.byPasser on `value` */
	readonly byPassedValue: Option.Option<StringifiedValue.Type>;
<<<<<<< HEAD
	/** The category of `value` */
	readonly valueCategory: MTypes.Category;
=======
>>>>>>> abdbea66

	/**
	 * Depth of `value` in the value to stringify: number of nested arrays and objects to open to
	 * reach `value`.
	 */
	readonly depth: number;

	/**
	 * Depth of `value` in the prototypal chain of the value to stringify: number of prototypes to
	 * open to reach `value`
	 */
	readonly protoDepth: number;

	/**
	 * The key to which `value` is attached (an empty string if `value` is not in a record, the index
	 * converted to a string if `value` is in an array, the property key if `value` is in an object or
	 * a function)
	 */
	readonly key: string | symbol;
	/** Same as `key` but, if `key` is a symbol, it is converted to a string */
	readonly stringKey: string;
	/** `true` if `value` belongs to a record and is attached to a symbolic key. `false` otherwise. */
	readonly hasSymbolicKey: boolean;
	/** 'true' if `value` belongs to a record and is attached to an enumerable key. 'false' otherwise. */
	readonly hasEnumerableKey: boolean;
<<<<<<< HEAD
	/** 'true' if `value` belongs to a record that is an array. 'false' otherwise. */
	readonly belongsToArray: boolean;

	/** `true` if this value is the start of a cycle. 'false' otherwise. */
=======
	/** 'true' if `value` belongs to a record that is an array */
	readonly belongsToArray: boolean;

	/** `true` if this value is the start of a cycle */
>>>>>>> abdbea66
	readonly isCycleStart: boolean;

	/** @internal */
	readonly [TypeId]: {
		readonly _V: Types.Covariant<V>;
	};
}

/**
 * Type guard
 *
 * @since 0.0.1
 * @category Guards
 */
export const has = (u: unknown): u is Type<MTypes.Unknown> => Predicate.hasProperty(u, TypeId);

/**
 * Returns an equivalence based on an equivalence of the value property
 *
 * @since 0.0.1
 * @category Equivalences
 */
export const getEquivalence = <V extends MTypes.Unknown>(
	isEquivalent: Equivalence.Equivalence<V>
): Equivalence.Equivalence<Type<V>> =>
	Equivalence.make((self, that) => isEquivalent(self.value, that.value));

/**
 * Equivalence based on the equality of their values
 *
 * @since 0.0.1
 * @category Equivalences
 */
export const equivalence = getEquivalence(Equal.equals);

/** Prototype */
/* eslint-disable-next-line @typescript-eslint/no-explicit-any */
const proto: MTypes.Proto<Type<any>> = {
	[TypeId]: {
		_V: MTypes.covariantValue
	},
	[Equal.symbol]<V extends MTypes.Unknown>(this: Type<V>, that: unknown): boolean {
		return has(that) && equivalence(this, that);
	},
	[Hash.symbol]<V extends MTypes.Unknown>(this: Type<V>) {
		return Hash.cached(this, Hash.hash(this.value));
	},
	...MInspectable.BaseProto(moduleTag),
	...MPipeable.BaseProto
};

/** Constructor */
const _make = <V extends MTypes.Unknown>(params: MTypes.Data<Type<V>>): Type<V> =>
	MTypes.objectFromDataAndProto(proto, params);

/**
 * Type that represents any Value
 *
 * @since 0.0.1
 * @category Models
 */
export interface All extends Type<MTypes.Unknown> {}

/**
 * Type that represents a primitive in its stringification context
 *
 * @since 0.0.1
 * @category Models
 */
export interface PrimitiveType extends Type<MTypes.Primitive> {}

/**
 * Type that represents an array in its stringification context
 *
 * @since 0.0.1
 * @category Models
 */
export interface ArrayType extends Type<MTypes.AnyArray> {}

/**
 * Type that represents a record in its stringification context
 *
 * @since 0.0.1
 * @category Models
 */
export interface RecordType extends Type<MTypes.AnyRecord> {}

/**
 * Type that represents a the properties of a record
 *
 * @since 0.0.1
 * @category Models
 */
export interface Properties extends ReadonlyArray<All> {}

/**
 * Empty instance
 *
 * @since 0.0.1
 * @category Instances
 */
export const empty: All = _make({
	value: null as MTypes.Unknown,
	byPassedValue: Option.none(),
	valueCategory: MTypes.Category.Primitive,
	depth: 0,
	protoDepth: 0,
	key: '',
	stringKey: '',
	hasSymbolicKey: false,
	hasEnumerableKey: false,
	belongsToArray: false,
	isCycleStart: false
});

/**
<<<<<<< HEAD
 * Predicate that returns `true` if `self` belongs to a record and its value is a function. Returns
 * `false` otherwise
 *
 * @since 0.0.1
 * @category Predicates
 */
export const isRecordWithFunctionValue: Predicate.Predicate<All> = Predicate.struct({
	stringKey: String.isNonEmpty,
	valueCategory: MFunction.strictEquals(MTypes.Category.Function)
});

/**
 * True if the `value` of `self` represents a primitive
=======
 * Empty instance
 *
 * @since 0.0.1
 * @category Instances
 */
export const empty: All = _make({
	value: null as MTypes.Unknown,
	depth: 0,
	protoDepth: 0,
	key: '',
	stringKey: '',
	hasFunctionValue: false,
	hasSymbolicKey: false,
	hasEnumerableKey: false,
	byPassedValue: Option.none(),
	isCycleStart: false,
	belongsToArray: false
});

/**
 * True if the `value` of `self` represents a record
>>>>>>> abdbea66
 *
 * @since 0.0.1
 * @category Guards
 */
<<<<<<< HEAD
export const isPrimitive = (self: All): self is PrimitiveType =>
	self.valueCategory === MTypes.Category.Primitive;
=======
export const isRecord: Predicate.Refinement<All, RecordType> = Predicate.struct({
	value: MTypes.isRecord
}) as never;
>>>>>>> abdbea66

/**
 * True if the `value` of `self` represents an array
 *
 * @since 0.0.1
 * @category Guards
 */
<<<<<<< HEAD
export const isArray = (self: All): self is ArrayType =>
	self.valueCategory === MTypes.Category.Array;
=======
export const isArray: Predicate.Refinement<All, ArrayType> = Predicate.struct({
	value: MTypes.isArray
}) as never;
>>>>>>> abdbea66

/**
 * True if the `value` of `self` represents a record
 *
 * @since 0.0.1
 * @category Guards
 */
<<<<<<< HEAD
export const isRecord = (self: All): self is RecordType =>
	self.valueCategory !== MTypes.Category.Primitive;
=======
export const isFunction: Predicate.Refinement<All, FunctionType> = Predicate.struct({
	value: MTypes.isFunction
}) as never;
>>>>>>> abdbea66

/**
 * True if the `value` of `self` is not null
 *
 * @since 0.0.1
 * @category Guards
 */
<<<<<<< HEAD
export const isNotNull = <V extends MTypes.Unknown>(
	self: Type<V>
): self is Type<Exclude<V, null>> => self.value !== null;

/**
 * Returns a copy of `self` with `value` set to 'value'. `byPassedValue` and `valueCategory` are
 * updated to reflect this change
=======
export const isPrimitive: Predicate.Refinement<All, PrimitiveType> = Predicate.struct({
	value: MTypes.isPrimitive
}) as never;

/**
 * Returns a copy of `self` with `value` and `byPassedValue` set to `value` and `byPassedValue`.
>>>>>>> abdbea66
 *
 * @since 0.0.1
 * @category Utils
 */
<<<<<<< HEAD
export const setValue = <V extends MTypes.Unknown>(
	value: V,
	options: Options.Type
): ((self: All) => Type<V>) =>
	flow(
		Struct.evolve({
			value: Function.constant(value),
			byPassedValue: pipe(
				options.byPasser.action(value, options),
				MOption.fromOptionOrNullable,
				Function.constant
			),
			valueCategory: pipe(value, MTypes.Category.fromValue, Function.constant)
=======
export const setValue = (
	value: MTypes.Unknown,
	byPassedValue: Option.Option<StringifiedValue.Type>
): ((self: All) => All) =>
	flow(
		Struct.evolve({
			value: Function.constant(value),
			byPassedValue: Function.constant(byPassedValue)
>>>>>>> abdbea66
		}),
		_make
	);

/**
<<<<<<< HEAD
 * Returns a copy of `self` with `key` set to `key`. `stringKey`, `hasSymbolicKey`,
 * `hasEnumerableKey` and `belongsToArray` are updated to reflect this change
=======
 * Returns a copy of `self` with `value` and `byPassedValue` set to `value` and `byPassedValue`.
>>>>>>> abdbea66
 *
 * @since 0.0.1
 * @category Utils
 */
export const setAsRecordKey = (
	key: string | symbol,
	parentRecord: MTypes.AnyRecord
): ((self: All) => All) =>
	flow(
		Struct.evolve({
			key: Function.constant(key),
			stringKey: pipe(key, MString.fromNonNullablePrimitive, Function.constant),
			hasSymbolicKey: pipe(key, MTypes.isSymbol, Function.constant),
			hasEnumerableKey: Function.constant(
				Object.prototype.propertyIsEnumerable.call(parentRecord, key)
			),
			belongsToArray: pipe(parentRecord, MTypes.isArray, Function.constant)
		}),
<<<<<<< HEAD
=======
		MStruct.enrichWith({ hasFunctionValue: flow(Struct.get('value'), MTypes.isFunction) }),
>>>>>>> abdbea66
		_make
	);

/**
 * Returns a copy of `self` with `isCycleStart` set
 *
 * @since 0.0.1
 * @category Utils
 */
export const setIsCycleStart = (
	isCycleStart: boolean
): (<V extends MTypes.Unknown>(self: Type<V>) => Type<V>) =>
	flow(Struct.evolve({ isCycleStart: Function.constant(isCycleStart) }), _make);

/**
 * Returns a copy of `self` with `protoDepth` set to 0
 *
 * @since 0.0.1
 * @category Utils
 */
export const resetProtoDepth: <V extends MTypes.Unknown>(self: Type<V>) => Type<V> = flow(
	Struct.evolve({ protoDepth: Function.constant(0) }),
	_make
);
<<<<<<< HEAD

/**
 * Creates a `Value` from `value` which is the value to stringify
 *
 * @since 0.0.1
 * @category Utils
 */
export const makeFromTopValue =
	(options: Options.Type) =>
	(value: unknown): All =>
		pipe(empty, setValue(value as MTypes.Unknown, options));

/**
 * Returns a copy of `self` with `depth` incremented by 1
 *
 * @since 0.0.1
 * @category Utils
 */
export const incDepth: <V extends MTypes.Unknown>(self: Type<V>) => Type<V> = flow(
	Struct.evolve({ depth: Number.increment }),
	_make
);

/**
 * Returns a copy of `self` with `protoDepth` incremented by 1
=======

/**
 * Returns a copy of `self` with `depth` incremented by 1
>>>>>>> abdbea66
 *
 * @since 0.0.1
 * @category Utils
 */
<<<<<<< HEAD
export const incProtoDepth: <V extends MTypes.Unknown>(self: Type<V>) => Type<V> = flow(
	Struct.evolve({ protoDepth: Number.increment }),
	_make
);

/**
 * Returns a `some` of a copy of `self` with `value` replaced by its prototype if the prototype is
 * not null. Otherwise, returns a `none`.
 *
 * @since 0.0.1
 * @category Utils
 */
export const toProto = (self: RecordType): Type<MTypes.AnyRecord | null> =>
	pipe(self, Struct.evolve({ value: Reflect.getPrototypeOf }), _make);

/**
 * Returns a copy of `self` for each of its properties
 *
 * @since 0.0.1
 * @category Utils
 */
export const toOwnProperties =
	(options: Options.Type) =>
	(self: RecordType): Properties => {
		const underlying = self.value;
		return pipe(
			underlying,
			// Record.map will not return all keys
			Reflect.ownKeys,
			Array.map((key) =>
				pipe(self, setValue(underlying[key], options), setAsRecordKey(key, underlying))
			)
		);
	};

/**
 * Returns a function that takes a Value.RecordType and returns a Value.All for each of its own or
 * inherited (from the prototypes) properties that filfill `self`.
 *
 * @since 0.0.1
 * @category Utils
 */
export const toOwnAndPrototypesProperties =
	(options: Options.Type) =>
	(self: RecordType): Properties =>
		pipe(
			self,
			incDepth,
			resetProtoDepth,
			MArray.unfold<Type<MTypes.AnyRecord | null>, Properties>(
				flow(
					Option.liftPredicate(
						Predicate.struct({
							protoDepth: Number.lessThanOrEqualTo(options.maxPrototypeDepth)
						})
					),
					Option.filter(isNotNull),
					Option.map(
						MTuple.makeBothBy({
							toFirst: toOwnProperties(options),
							toSecond: flow(toProto, incProtoDepth)
						})
					)
				)
			),
			Array.flatten,
			// Removes __proto__ properties if there are some because we have already read that property with getPrototypeOf
			Array.filter(
				Predicate.struct({ stringKey: Predicate.not(MFunction.strictEquals('__proto__')) })
			),
			options.propertyFilter.action(self)
		);

/**
 * Function that transforms `self` into a StringifiedValue
=======
export const incDepth: <V extends MTypes.Unknown>(self: Type<V>) => Type<V> = flow(
	Struct.evolve({ depth: Number.increment }),
	_make
);

/**
 * Returns a copy of `self` with `protoDepth` incremented by 1
>>>>>>> abdbea66
 *
 * @since 0.0.1
 * @category Utils
 */
<<<<<<< HEAD
export const stringify = (options: Options.Type): ((self: All) => StringifiedValue.Type) =>
	flow(
		MTree.nonRecursiveUnfoldAndMap(
			(seed, isCyclical) =>
				pipe(
					seed,
					setIsCycleStart(isCyclical),
					MTuple.makeBothBy({
						toFirst: Function.identity,
						toSecond: flow(
							Option.liftPredicate(
								Predicate.struct({
									byPassedValue: Option.isNone,
									depth: Number.lessThan(options.maxDepth),
									isCycleStart: Boolean.not
								}) as Predicate.Predicate<All>
							),
							Option.map(
								flow(
									MMatch.make,
									MMatch.when(isArray, toOwnAndPrototypesProperties(options)),
									MMatch.when(
										isRecord,
										flow(
											toOwnAndPrototypesProperties(options),
											Array.sort(options.propertySortOrder),
											MFunction.fIfTrue({
												condition: options.dedupeRecordProperties,
												f: Array.dedupeWith((self, that) => self.key === that.key)
											})
										)
									),
									MMatch.orElse(() => Array.empty<All>())
								)
							),
							Option.getOrElse(() => Array.empty<All>())
						)
					})
				),
			(currentValue, stringifiedProps: StringifiedValues.Type) =>
				pipe(
					stringifiedProps,
					Array.match({
						onNonEmpty: options.recordFormatter.action(currentValue),

						onEmpty: () =>
							pipe(
								currentValue,
								MMatch.make,
								MMatch.tryFunction(Struct.get('byPassedValue')),
								MMatch.when(
									isPrimitive,
									flow(
										Struct.get('value'),
										MString.fromPrimitive,
										FormattedString.makeWith(),
										Array.of
									)
								),
								MMatch.unsafeWhen(
									isRecord,
									flow(
										MMatch.make,
										MMatch.when(
											Predicate.struct({
												depth: Number.greaterThanOrEqualTo(options.maxDepth)
											}),
											flow(
												MMatch.make,
												MMatch.when(isArray, () => options.arrayLabel),
												MMatch.when(
													Predicate.struct({
														valueCategory: MFunction.strictEquals(MTypes.Category.Function)
													}),
													() => options.functionLabel
												),
												MMatch.orElse(() => options.objectLabel),
												Array.of
											)
										),
										MMatch.when(Struct.get('isCycleStart'), () => Array.of(options.circularLabel)),
										MMatch.orElse(() => Array.empty<FormattedString.Type>())
									)
								)
							)
					}),
					options.propertyFormatter.action(currentValue)
				)
		),
		Struct.get('value')
	);
=======
export const incProtoDepth: <V extends MTypes.Unknown>(self: Type<V>) => Type<V> = flow(
	Struct.evolve({ protoDepth: Number.increment }),
	_make
);

/**
 * Returns a `some` of a copy of `self` with `value` replaced by its prototype if it's not null.
 * Otherwise, returns a `none`.
 *
 * @since 0.0.1
 * @category Utils
 */
export const toProto = <V extends MTypes.AnyRecord>(self: Type<V>): Option.Option<Type<V>> =>
	pipe(
		self,
		Struct.evolve({ value: Reflect.getPrototypeOf }),
		Option.liftPredicate(
			Predicate.struct({ value: Predicate.isNotNull }) as unknown as Predicate.Refinement<
				object | null,
				Type<V>
			>
		),
		Option.map(_make)
	);

/**
 * Returns a copy of `self` for each of its properties
 *
 * @since 0.0.1
 * @category Utils
 */
export const toProperties: (self: RecordType) => ArrayType<V> = flow(
	Struct.evolve({ protoDepth: Number.increment }),
	_make
);
>>>>>>> abdbea66
<|MERGE_RESOLUTION|>--- conflicted
+++ resolved
@@ -3,7 +3,8 @@
  *
  * Type that represents a value in its stringification context. A Value instance is created for the
  * value to stringify and, if that value is a record, for each property and nested property of that
- * record.
+ * record. value to stringify and, if that value is a record, for each property and nested property
+ * of that record.
  *
  * Value's can be ordered by ValueOrder instances (see ValueOrder.ts)
  *
@@ -11,9 +12,7 @@
  *
  * @since 0.0.1
  */
-import { MInspectable, MPipeable, MString, MStruct, MTypes } from '@parischap/effect-lib';
 import {
-<<<<<<< HEAD
 	MArray,
 	MFunction,
 	MInspectable,
@@ -28,8 +27,6 @@
 import {
 	Array,
 	Boolean,
-=======
->>>>>>> abdbea66
 	Equal,
 	Equivalence,
 	Function,
@@ -45,11 +42,8 @@
 	flow,
 	pipe
 } from 'effect';
-<<<<<<< HEAD
 import * as FormattedString from './FormattedString.js';
 import type * as Options from './Options.js';
-=======
->>>>>>> abdbea66
 import type * as StringifiedValue from './StringifiedValue.js';
 
 const moduleTag = '@parischap/pretty-print/Value/';
@@ -70,21 +64,20 @@
 	readonly value: V;
 	/** Contains the result of calling Options.byPasser on `value` */
 	readonly byPassedValue: Option.Option<StringifiedValue.Type>;
-<<<<<<< HEAD
 	/** The category of `value` */
 	readonly valueCategory: MTypes.Category;
-=======
->>>>>>> abdbea66
 
 	/**
 	 * Depth of `value` in the value to stringify: number of nested arrays and objects to open to
-	 * reach `value`.
+	 * reach `value`. Depth of `value` in the value to stringify: number of nested arrays and objects
+	 * to open to reach `value`.
 	 */
 	readonly depth: number;
 
 	/**
 	 * Depth of `value` in the prototypal chain of the value to stringify: number of prototypes to
-	 * open to reach `value`
+	 * open to reach `value` Depth of `value` in the prototypal chain of the value to stringify:
+	 * number of prototypes to open to reach `value`
 	 */
 	readonly protoDepth: number;
 
@@ -100,17 +93,10 @@
 	readonly hasSymbolicKey: boolean;
 	/** 'true' if `value` belongs to a record and is attached to an enumerable key. 'false' otherwise. */
 	readonly hasEnumerableKey: boolean;
-<<<<<<< HEAD
 	/** 'true' if `value` belongs to a record that is an array. 'false' otherwise. */
 	readonly belongsToArray: boolean;
 
 	/** `true` if this value is the start of a cycle. 'false' otherwise. */
-=======
-	/** 'true' if `value` belongs to a record that is an array */
-	readonly belongsToArray: boolean;
-
-	/** `true` if this value is the start of a cycle */
->>>>>>> abdbea66
 	readonly isCycleStart: boolean;
 
 	/** @internal */
@@ -227,7 +213,6 @@
 });
 
 /**
-<<<<<<< HEAD
  * Predicate that returns `true` if `self` belongs to a record and its value is a function. Returns
  * `false` otherwise
  *
@@ -241,41 +226,12 @@
 
 /**
  * True if the `value` of `self` represents a primitive
-=======
- * Empty instance
- *
- * @since 0.0.1
- * @category Instances
- */
-export const empty: All = _make({
-	value: null as MTypes.Unknown,
-	depth: 0,
-	protoDepth: 0,
-	key: '',
-	stringKey: '',
-	hasFunctionValue: false,
-	hasSymbolicKey: false,
-	hasEnumerableKey: false,
-	byPassedValue: Option.none(),
-	isCycleStart: false,
-	belongsToArray: false
-});
-
-/**
- * True if the `value` of `self` represents a record
->>>>>>> abdbea66
  *
  * @since 0.0.1
  * @category Guards
  */
-<<<<<<< HEAD
 export const isPrimitive = (self: All): self is PrimitiveType =>
 	self.valueCategory === MTypes.Category.Primitive;
-=======
-export const isRecord: Predicate.Refinement<All, RecordType> = Predicate.struct({
-	value: MTypes.isRecord
-}) as never;
->>>>>>> abdbea66
 
 /**
  * True if the `value` of `self` represents an array
@@ -283,14 +239,8 @@
  * @since 0.0.1
  * @category Guards
  */
-<<<<<<< HEAD
 export const isArray = (self: All): self is ArrayType =>
 	self.valueCategory === MTypes.Category.Array;
-=======
-export const isArray: Predicate.Refinement<All, ArrayType> = Predicate.struct({
-	value: MTypes.isArray
-}) as never;
->>>>>>> abdbea66
 
 /**
  * True if the `value` of `self` represents a record
@@ -298,14 +248,8 @@
  * @since 0.0.1
  * @category Guards
  */
-<<<<<<< HEAD
 export const isRecord = (self: All): self is RecordType =>
 	self.valueCategory !== MTypes.Category.Primitive;
-=======
-export const isFunction: Predicate.Refinement<All, FunctionType> = Predicate.struct({
-	value: MTypes.isFunction
-}) as never;
->>>>>>> abdbea66
 
 /**
  * True if the `value` of `self` is not null
@@ -313,7 +257,6 @@
  * @since 0.0.1
  * @category Guards
  */
-<<<<<<< HEAD
 export const isNotNull = <V extends MTypes.Unknown>(
 	self: Type<V>
 ): self is Type<Exclude<V, null>> => self.value !== null;
@@ -321,19 +264,10 @@
 /**
  * Returns a copy of `self` with `value` set to 'value'. `byPassedValue` and `valueCategory` are
  * updated to reflect this change
-=======
-export const isPrimitive: Predicate.Refinement<All, PrimitiveType> = Predicate.struct({
-	value: MTypes.isPrimitive
-}) as never;
-
-/**
- * Returns a copy of `self` with `value` and `byPassedValue` set to `value` and `byPassedValue`.
->>>>>>> abdbea66
- *
- * @since 0.0.1
- * @category Utils
- */
-<<<<<<< HEAD
+ *
+ * @since 0.0.1
+ * @category Utils
+ */
 export const setValue = <V extends MTypes.Unknown>(
 	value: V,
 	options: Options.Type
@@ -347,29 +281,16 @@
 				Function.constant
 			),
 			valueCategory: pipe(value, MTypes.Category.fromValue, Function.constant)
-=======
-export const setValue = (
-	value: MTypes.Unknown,
-	byPassedValue: Option.Option<StringifiedValue.Type>
-): ((self: All) => All) =>
-	flow(
-		Struct.evolve({
-			value: Function.constant(value),
-			byPassedValue: Function.constant(byPassedValue)
->>>>>>> abdbea66
 		}),
 		_make
 	);
 
 /**
-<<<<<<< HEAD
  * Returns a copy of `self` with `key` set to `key`. `stringKey`, `hasSymbolicKey`,
  * `hasEnumerableKey` and `belongsToArray` are updated to reflect this change
-=======
- * Returns a copy of `self` with `value` and `byPassedValue` set to `value` and `byPassedValue`.
->>>>>>> abdbea66
- *
- * @since 0.0.1
+ *
+ * @since 0.0.1
+ * @category Utils
  * @category Utils
  */
 export const setAsRecordKey = (
@@ -386,10 +307,6 @@
 			),
 			belongsToArray: pipe(parentRecord, MTypes.isArray, Function.constant)
 		}),
-<<<<<<< HEAD
-=======
-		MStruct.enrichWith({ hasFunctionValue: flow(Struct.get('value'), MTypes.isFunction) }),
->>>>>>> abdbea66
 		_make
 	);
 
@@ -414,7 +331,6 @@
 	Struct.evolve({ protoDepth: Function.constant(0) }),
 	_make
 );
-<<<<<<< HEAD
 
 /**
  * Creates a `Value` from `value` which is the value to stringify
@@ -440,16 +356,10 @@
 
 /**
  * Returns a copy of `self` with `protoDepth` incremented by 1
-=======
-
-/**
- * Returns a copy of `self` with `depth` incremented by 1
->>>>>>> abdbea66
- *
- * @since 0.0.1
- * @category Utils
- */
-<<<<<<< HEAD
+ *
+ * @since 0.0.1
+ * @category Utils
+ */
 export const incProtoDepth: <V extends MTypes.Unknown>(self: Type<V>) => Type<V> = flow(
 	Struct.evolve({ protoDepth: Number.increment }),
 	_make
@@ -460,6 +370,7 @@
  * not null. Otherwise, returns a `none`.
  *
  * @since 0.0.1
+ * @category Utils
  * @category Utils
  */
 export const toProto = (self: RecordType): Type<MTypes.AnyRecord | null> =>
@@ -525,20 +436,10 @@
 
 /**
  * Function that transforms `self` into a StringifiedValue
-=======
-export const incDepth: <V extends MTypes.Unknown>(self: Type<V>) => Type<V> = flow(
-	Struct.evolve({ depth: Number.increment }),
-	_make
-);
-
-/**
- * Returns a copy of `self` with `protoDepth` incremented by 1
->>>>>>> abdbea66
- *
- * @since 0.0.1
- * @category Utils
- */
-<<<<<<< HEAD
+ *
+ * @since 0.0.1
+ * @category Utils
+ */
 export const stringify = (options: Options.Type): ((self: All) => StringifiedValue.Type) =>
 	flow(
 		MTree.nonRecursiveUnfoldAndMap(
@@ -629,41 +530,4 @@
 				)
 		),
 		Struct.get('value')
-	);
-=======
-export const incProtoDepth: <V extends MTypes.Unknown>(self: Type<V>) => Type<V> = flow(
-	Struct.evolve({ protoDepth: Number.increment }),
-	_make
-);
-
-/**
- * Returns a `some` of a copy of `self` with `value` replaced by its prototype if it's not null.
- * Otherwise, returns a `none`.
- *
- * @since 0.0.1
- * @category Utils
- */
-export const toProto = <V extends MTypes.AnyRecord>(self: Type<V>): Option.Option<Type<V>> =>
-	pipe(
-		self,
-		Struct.evolve({ value: Reflect.getPrototypeOf }),
-		Option.liftPredicate(
-			Predicate.struct({ value: Predicate.isNotNull }) as unknown as Predicate.Refinement<
-				object | null,
-				Type<V>
-			>
-		),
-		Option.map(_make)
-	);
-
-/**
- * Returns a copy of `self` for each of its properties
- *
- * @since 0.0.1
- * @category Utils
- */
-export const toProperties: (self: RecordType) => ArrayType<V> = flow(
-	Struct.evolve({ protoDepth: Number.increment }),
-	_make
-);
->>>>>>> abdbea66
+	);