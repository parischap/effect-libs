/**
 * This module implements conversions from number to string and string to number in base-10
 * notation.
 */

import {
	MBigDecimal,
	MBrand,
	MFunction,
	MInspectable,
	MMatch,
	MNumber,
	MPipeable,
	MRegExpString,
	MString,
	MTypes
} from '@parischap/effect-lib';
import {
	BigDecimal,
	BigInt,
	Equal,
	Equivalence,
	flow,
	Function,
	Hash,
	Number,
	Option,
	pipe,
	Pipeable,
	Predicate,
	String,
	Struct,
	Tuple
} from 'effect';

export const moduleTag = '@parischap/conversions/NumberBase10Format/';
const _TypeId: unique symbol = Symbol.for(moduleTag) as _TypeId;
type _TypeId = typeof _TypeId;

/**
 * Possible sign display options
 *
 * @category Models
 */
export enum SignDisplay {
	/**
	 * Conversion from number to string: sign display for negative numbers only, including negative
	 * zero.
	 *
	 * Conversion from string to number: conversion will fail if a positive sign is used.
	 */
	Auto = 0,

	/**
	 * Conversion from number to string: sign display for all numbers.
	 *
	 * Conversion from string to number: conversion will fail if no sign is present
	 */
	Always = 1,

	/**
	 * Conversion from number to string: sign display for positive and negative numbers, but not zero
	 *
	 * Conversion from string to number: conversion will fail if a sign is not present for a value
	 * other than 0 or if a sign is present for 0.
	 */
	ExceptZero = 2,

	/**
	 * Conversion from number to string: sign display for negative numbers only, excluding negative
	 * zero.
	 *
	 * Conversion from string to number: conversion will fail if a positive sign is used or if a
	 * negative sign is used for 0.
	 */
	Negative = 3,

	/**
	 * Conversion from number to string: no sign display.
	 *
	 * Conversion from string to number: conversion will fail if any sign is present. The number will
	 * be treated as positive.
	 */
	Never = 4
}

/**
 * Namespace for possible sign display options
 *
 * @category Models
 */
export namespace SignDisplay {
	/**
	 * Type of a SignDisplay Reader
	 *
	 * @category Models
	 */
	export interface Reader {
		(hasNullMantissa: boolean): (sign: string) => Option.Option<-1 | 1>;
	}

	const isPlusSign: Predicate.Predicate<string> = MFunction.strictEquals('+');
	const isMinusSign: Predicate.Predicate<string> = MFunction.strictEquals('-');
	const hasASign = Option.liftPredicate(String.isNonEmpty);
	const hasNoSign = Option.liftPredicate<string, string>(String.isEmpty);
	const hasNotPlusSign = Option.liftPredicate(Predicate.not(isPlusSign));

	/**
	 * Builds a `Reader` implementing `self`
	 *
	 * @category Destructors
	 */
	export const toReader: MTypes.OneArgFunction<SignDisplay, Reader> = flow(
		MMatch.make,
		MMatch.whenIs(SignDisplay.Auto, () => () => hasNotPlusSign),
		MMatch.whenIs(SignDisplay.Always, () => () => hasASign),
		MMatch.whenIs(SignDisplay.ExceptZero, () =>
			flow(
				MMatch.make<boolean>,
				MMatch.whenIs(true, Function.constant(hasNoSign)),
				MMatch.orElse(Function.constant(hasASign))
			)
		),
		MMatch.whenIs(SignDisplay.Negative, () =>
			flow(
				MMatch.make<boolean>,
				MMatch.whenIs(true, Function.constant(hasNoSign)),
				MMatch.orElse(Function.constant(hasNotPlusSign))
			)
		),
		MMatch.whenIs(SignDisplay.Never, () => () => hasNoSign),
		MMatch.exhaustive,
		Function.compose(
			Function.compose(
				Option.map(
					flow(
						Option.liftPredicate(isMinusSign),
						Option.as(-1 as const),
						Option.getOrElse(Function.constant(1 as const))
					)
				)
			)
		)
	);

	/**
	 * Type of a SignDisplay Writer
	 *
	 * @category Models
	 */
	export interface Writer {
		({ sign, isZero }: { readonly sign: -1 | 1; readonly isZero: boolean }): '+' | '-' | '';
	}

	/**
	 * Builds a `Writer` implementing `self`
	 *
	 * @category Destructors
	 */
<<<<<<< HEAD
	export const toWriter: MTypes.OneArgFunction<SignDisplay, Writer> = flow(
=======
	export const toWriter: MTypes.OneArgFunction<SignDisplay, Reader> = flow(
>>>>>>> 96588187
		MMatch.make,
		MMatch.whenIs(
			SignDisplay.Auto,
			(): Writer =>
				({ sign }) =>
					sign === -1 ? '-' : ''
		),
		MMatch.whenIs(
			SignDisplay.Always,
			(): Writer =>
				({ sign }) =>
					sign === -1 ? '-' : '+'
		),
		MMatch.whenIs(
			SignDisplay.ExceptZero,
			(): Writer =>
				({ sign, isZero }) =>
					isZero ? ''
					: sign === -1 ? '-'
					: '+'
		),
		MMatch.whenIs(
			SignDisplay.Negative,
			(): Writer =>
				({ sign, isZero }) =>
					isZero || sign === 1 ? '' : '-'
		),
		MMatch.whenIs(SignDisplay.Never, (): Writer => MFunction.constEmptyString),
		MMatch.exhaustive
	);
}

/**
 * Possible scientific notation options
 *
 * @category Models
 */
export enum ScientificNotation {
	/**
	 * Conversion from number to string: scientific notation is not used.
	 *
	 * Conversion from string to number: conversion will fail if a scientific notation is present.
	 */
	None = 0,

	/**
	 * Conversion from number to string: scientific notation is not used.
	 *
	 * Conversion from string to number: scientific notation may be used but is not mandatory.
	 */
	Standard = 1,

	/**
	 * Conversion from number to string: scientific notation is used so that the absolute value of the
	 * mantissa m fulfills 1 ≤ |m| < 10. The exponent part is only displayed if the exponent is
	 * different from 0.
	 *
	 * Conversion from string to number: the conversion will fail if the absolute value of the
	 * mantissa m does not fulfill 1 ≤ |m| < 10. Scientific notation may be used but is not mandatory.
	 * A string that does not contain a scientific notation is deemed equivalent to a string with a
	 * null exponent.
	 */
	Normalized = 2,

	/**
	 * Conversion from number to string: scientific notation is used so that the mantissa m fulfills 1
	 * ≤ |m| < 1000 and the exponent is a multiple of 3. The exponent part is only displayed if the
	 * exponent is different from 0.
	 *
	 * Conversion from string to number: the conversion will fail if the absolute value of the
	 * mantissa m does not fulfill 1 ≤ |m| < 1000 or if the exponent is not a multiple of 3.
	 * Scientific notation may be used but is not mandatory. A string that does not contain a
	 * scientific notation is deemed equivalent to a string with a null exponent.
	 */
	Engineering = 3
}

/**
 * Namespace for possible scientific notation options
 *
 * @category Models
 */
export namespace ScientificNotation {
	/**
	 * Type of a ScientificNotation Reader
	 *
	 * @category Models
	 */
	export interface Reader {
		(exponent: string): Option.Option<number>;
	}

	const stringToExponentOption = flow(
		Option.liftPredicate(String.isNonEmpty),
		Option.map(MNumber.unsafeFromString),
		Option.orElseSome(Function.constant(0))
	);

	/**
	 * Builds a `Reader` implementing `self`
	 *
	 * @category Destructors
	 */
	export const toReader: MTypes.OneArgFunction<ScientificNotation, Reader> = flow(
		MMatch.make,
		MMatch.whenIs(ScientificNotation.None, () =>
			flow(Option.liftPredicate(String.isEmpty), Option.as(0))
		),
		MMatch.whenIsOr(
			ScientificNotation.Standard,
			ScientificNotation.Normalized,
			() => stringToExponentOption
		),
		MMatch.whenIs(ScientificNotation.Engineering, () =>
			flow(stringToExponentOption, Option.filter(MNumber.isMultipleOf(3)))
		),
		MMatch.exhaustive
	);
<<<<<<< HEAD

	/**
	 * Type of a MantissaIntegerPartChecker
	 *
	 * @category Models
	 */
	export interface MantissaIntegerPartChecker {
		(mantissaIntegerPart: BigDecimal.BigDecimal): Option.Option<BigDecimal.BigDecimal>;
	}

	/**
	 * Builds a `Reader` implementing `self`
	 *
	 * @category Destructors
	 */
	export const toMantissaIntegerPartChecker: MTypes.OneArgFunction<
		ScientificNotation,
		MantissaIntegerPartChecker
	> = flow(
		MMatch.make,
		MMatch.whenIsOr(
			ScientificNotation.None,
			ScientificNotation.Standard,
			() => Option.some<BigDecimal.BigDecimal>
		),
		MMatch.whenIs(ScientificNotation.Normalized, () =>
			Option.liftPredicate(
				Predicate.and(
					BigDecimal.greaterThanOrEqualTo(BigDecimal.unsafeFromNumber(1)),
					BigDecimal.lessThan(BigDecimal.unsafeFromNumber(10))
				)
			)
		),
		MMatch.whenIs(ScientificNotation.Engineering, () =>
			Option.liftPredicate(
				Predicate.and(
					BigDecimal.greaterThanOrEqualTo(BigDecimal.unsafeFromNumber(1)),
					BigDecimal.lessThan(BigDecimal.unsafeFromNumber(1000))
				)
			)
		),
		MMatch.exhaustive
	);
=======
>>>>>>> 96588187
}
/**
 * Type that represents a NumberBase10Format.
 *
 * @category Models
 */
export interface Type extends Equal.Equal, MInspectable.Type, Pipeable.Pipeable {
	/** Id of this NumberFormat instance. Useful for equality and debugging */
	readonly id: string;

	/**
	 * Thousand separator. Use an empty string for no separator. Usually a string made of at most one
	 * character different from `fractionalSeparator`. Will not throw otherwise but unexpected results
	 * might occur.
	 */
	readonly thousandSeparator: string;

	/**
	 * Fractional separator. Usually a one-character string different from `thousandSeparator`. Will
	 * not throw otherwise but unexpected results might occur.
	 */
	readonly fractionalSeparator: string;

	/**
	 * Conversion from number to string:
	 *
	 * - If `true` or if `maximumFractionDigits===0`, numbers with a null integer part are displayed
	 *   starting with '0'. Otherwise, they are displayed starting with '.'.
	 *
	 * Conversion from string to number
	 *
	 * - If `true`, conversion will fail for numbers starting with '.' (after an optional sign).
	 * - If `false`, conversion will fail for numbers starting with '0.' (after an optional sign).
	 */
	readonly showNullIntegerPart: boolean;

	/**
	 * Minimim number of digits forming the fractional part of a number. Must be a positive integer
	 * (>=0) less than or equal to `maximumFractionDigits`.
	 *
	 * Conversion from number to string: the string will be right-padded with `0`'s if necessary to
	 * respect the condition
	 *
	 * Conversion from string to number: will fail if the input string does not respect this condition
	 * (the string must be right-padded with `0`'s to respect the condition if necessary).
	 */
	readonly minimumFractionDigits: number;

	/**
	 * Maximum number of digits forming the fractional part of a number. Must be an integer value
	 * greater than or equal to `minimumFractionDigits`. Can take the +Infinity value.
	 *
	 * Conversion from number to string: the number will be rounded using the roundingMode to respect
	 * the condition.
	 *
	 * Conversion from string to number: will fail if the input string does not respect this
	 * condition.
	 */
	readonly maximumFractionDigits: number;

	/**
	 * Possible characters to use to represent e-notation. Usually ['e','E']. Must be an array of
	 * one-character strings. Will not throw otherwise but unexpected results will occur. Not used if
	 * `scientificNotation === None`
	 *
	 * Conversion from number to string: the string at index 0 is used
	 *
	 * Conversion from string to number: the first character of the e-notation must be one of the
	 * one-character strings present in the array
	 */
	readonly eNotationChars: ReadonlyArray<string>;

	/** Scientific notation options. See ScientificNotation */
	readonly scientificNotation: ScientificNotation;

	/** Rounding mode options. See RoundingMode */
	readonly roundingMode: MNumber.RoundingMode;

	/** Sign display options. See SignDisplay */
	readonly signDisplay: SignDisplay;

	/** @internal */
	readonly [_TypeId]: _TypeId;
}

/**
 * S Type guard
 *
 * @category Guards
 */
export const has = (u: unknown): u is Type => Predicate.hasProperty(u, _TypeId);

/**
 * Equivalence
 *
 * @category Equivalences
 */
export const equivalence: Equivalence.Equivalence<Type> = (self, that) => that.id === self.id;

/** Prototype */
const _TypeIdHash = Hash.hash(_TypeId);
const proto: MTypes.Proto<Type> = {
	[_TypeId]: _TypeId,
	[Equal.symbol](this: Type, that: unknown): boolean {
		return has(that) && equivalence(this, that);
	},
	[Hash.symbol](this: Type) {
		return pipe(this.id, Hash.hash, Hash.combine(_TypeIdHash), Hash.cached(this));
	},
	[MInspectable.IdSymbol](this: Type) {
		return this.id;
	},
	...MInspectable.BaseProto(moduleTag),
	...MPipeable.BaseProto
};

/**
 * Constructor
 *
 * @category Constructors
 */
export const make = (params: MTypes.Data<Type>): Type =>
	MTypes.objectFromDataAndProto(proto, params);

/**
 * Returns the `id` property of `self`
 *
 * @category Destructors
 */
export const id: MTypes.OneArgFunction<Type, string> = Struct.get('id');

/**
 * Returns the `thousandSeparator` property of `self`
 *
 * @category Destructors
 */
export const thousandSeparator: MTypes.OneArgFunction<Type, string> =
	Struct.get('thousandSeparator');

/**
 * Returns the `fractionalSeparator` property of `self`
 *
 * @category Destructors
 */
export const fractionalSeparator: MTypes.OneArgFunction<Type, string> =
	Struct.get('fractionalSeparator');

/**
 * Returns the `showNullIntegerPart` property of `self`
 *
 * @category Destructors
 */
export const showNullIntegerPart: MTypes.OneArgFunction<Type, boolean> =
	Struct.get('showNullIntegerPart');

/**
 * Returns the `minimumFractionDigits` property of `self`
 *
 * @category Destructors
 */
export const minimumFractionDigits: MTypes.OneArgFunction<Type, number> =
	Struct.get('minimumFractionDigits');

/**
 * Returns the `maximumFractionDigits` property of `self`
 *
 * @category Destructors
 */
export const maximumFractionDigits: MTypes.OneArgFunction<Type, number> =
	Struct.get('maximumFractionDigits');

/**
 * Returns the `eNotationChar` property of `self`
 *
 * @category Destructors
 */
export const eNotationChars: MTypes.OneArgFunction<Type, ReadonlyArray<string>> = Struct.get(
	'eNotationChars'
);

/**
 * Returns the `scientificNotation` property of `self`
 *
 * @category Destructors
 */
export const scientificNotation: MTypes.OneArgFunction<Type, ScientificNotation> =
	Struct.get('scientificNotation');

/**
 * Returns the `roundingMode` property of `self`
 *
 * @category Destructors
 */
export const roundingMode: MTypes.OneArgFunction<Type, MNumber.RoundingMode> =
	Struct.get('roundingMode');

/**
 * Returns the `signDisplay` property of `self`
 *
 * @category Destructors
 */
export const signDisplay: MTypes.OneArgFunction<Type, SignDisplay> = Struct.get('signDisplay');

/**
 * Returns a function that tries to read a number respecting the options represented by `self` from
 * the start of a string `text`. If successful, that function returns a `some` containing `readText`
 * (the part of `text` that could be analyzed as representing a number) and `value` (`readText`
 * converted to a BigDecimal value). Otherwise, it returns a `none`.
 *
 * @category Destructors
 */
export const toNumberExtractor = (
	self: Type
): MTypes.OneArgFunction<
	string,
	Option.Option<[value: BigDecimal.BigDecimal, readText: string]>
> => {
	const removeThousandSeparator = MString.removeNCharsEveryMCharsFromRight({
		m: MRegExpString.DIGIT_GROUP_SIZE,
		n: self.thousandSeparator.length
	});

	const getParts = MString.matchAndGroups(
		pipe(self, MRegExpString.base10Number, MRegExpString.atStart, RegExp),
		4
	);

	const signReader = SignDisplay.toReader(self.signDisplay);

<<<<<<< HEAD
	const exponentReader = ScientificNotation.toReader(self.scientificNotation);
=======
	const exponentTransformer = ScientificNotation.toReader(self.scientificNotation);
>>>>>>> 96588187

	const mantissaIntegerPartChecker = ScientificNotation.toMantissaIntegerPartChecker(
		self.scientificNotation
	);

	return (text) =>
		Option.gen(function* () {
			const [match, [signPart, mantissaIntegerPart, mantissaFractionalPart, exponentPart]] =
				yield* getParts(text);

			const mantissaFractionalPartLength = yield* pipe(
				mantissaFractionalPart,
				String.length,
				Option.liftPredicate(
					Number.between({
						minimum: self.minimumFractionDigits,
						maximum: self.maximumFractionDigits
					})
				)
			);

			const mantissa = yield* pipe(
				mantissaIntegerPart,
				Option.liftPredicate(String.isNonEmpty),
				Option.match({
					onNone: () =>
						self.showNullIntegerPart || mantissaFractionalPartLength === 0 ?
							Option.none()
						:	Option.some(MBigDecimal.zero),
					onSome: flow(
						self.showNullIntegerPart || mantissaFractionalPartLength === 0 ?
							Option.some
						:	Option.liftPredicate(Predicate.not(MFunction.strictEquals('0'))),
						Option.map(flow(removeThousandSeparator, MBigDecimal.unsafeFromIntString(0)))
					)
				}),
				Option.flatMap(mantissaIntegerPartChecker),
				Option.map(
					BigDecimal.sum(
						pipe(
							mantissaFractionalPart,
							Option.liftPredicate(String.isNonEmpty),
							Option.map(MBigDecimal.unsafeFromIntString(mantissaFractionalPartLength)),
							Option.getOrElse(Function.constant(MBigDecimal.zero))
						)
					)
				)
			);

			const sign = yield* pipe(
				signPart,
				signReader(BigDecimal.Equivalence(mantissa, MBigDecimal.zero))
			);

			const exponent = yield* exponentReader(exponentPart);

			return Tuple.make(
				pipe(
					BigDecimal.make(mantissa.value, mantissa.scale - exponent),
					BigDecimal.multiply(BigDecimal.unsafeFromNumber(sign))
				),
				match
			);
		});
};

/**
 * Returns a function that tries to read a number respecting the options represented by `self` from
 * the whole of a string `text`. If successful, that function returns a `some` of a BigDecimal.
 * Otherwise, it returns a `none`.
 *
 * @category Destructors
 */
export const toNumberReader = (
	self: Type
): MTypes.OneArgFunction<string, Option.Option<BigDecimal.BigDecimal>> => {
	const extractor = toNumberExtractor(self);
	return (text) =>
		pipe(
			text,
			extractor,
			Option.flatMap(
				flow(
					Option.liftPredicate(
						flow(Tuple.getSecond, String.length, MFunction.strictEquals(text.length))
					),
					Option.map(Tuple.getFirst)
				)
			)
		);
};

/**
 * Returns a function that tries to write `number` respecting the options represented by `self`. If
 * successful, that function returns a `some` of `number` converted to a string. Otherwise, it
 * returns a `none`. `number` can be of type number or BigDecimal for better accuracy. There is a
 * difference between number and BigDecimal (and bigint) regarding the sign of 0. In Javascript,
 * Object.is(0,-0) is false whereas Object.is(0n,-0n) is true. So if the sign of zero is important
 * to you, prefer passing a number to the function. `0` as a BigDecimal will always be interpreted
 * as a positive `0` as we have no means of knowing if it is negative or positive.
 *
 * @category Destructors
 */
export const toNumberWriter = (
	self: Type
): MTypes.OneArgFunction<BigDecimal.BigDecimal | MBrand.Real.Type, Option.Option<string>> => {
	const round =
		self.maximumFractionDigits === +Infinity ?
			Function.identity
		:	MBigDecimal.round({
				precision: self.maximumFractionDigits,
				roundingMode: self.roundingMode
			});
<<<<<<< HEAD
	const signWriter = SignDisplay.toWriter(self.signDisplay);
=======

>>>>>>> 96588187
	return (number) =>
		Option.gen(function* () {
			const [sign, selfAsBigDecimal] =
				MTypes.isNumber(number) ?
					Tuple.make(
						number < 0 || Object.is(-0, number) ? (-1 as const) : (1 as const),
						BigDecimal.unsafeFromNumber(number)
					)
				:	Tuple.make(number.value < 0 ? (-1 as const) : (1 as const), number);

			const rounded = round(selfAsBigDecimal);
			const [truncatedPart, followingPart] = pipe(
				rounded,
				MBigDecimal.truncatedAndFollowingParts()
			);
<<<<<<< HEAD
			const signAsString = signWriter({ sign, isZero: BigDecimal.isZero(rounded) });
=======

>>>>>>> 96588187
			const bounderIntegerPart = yield* BigInt.toNumber(integerPart.value);

			return '';
		});
};

/**
 * NumberBase10Format instance that uses a comma as fractional separator and a space as thousand
 * separator. Used in countries like France, French-speaking Canada, French-speaking Belgium,
 * Denmark, Finland, Sweden...
 *
 * @category Instances
 */
export const commaAndSpace: Type = make({
	id: 'CommaAndSpace',
	thousandSeparator: ' ',
	fractionalSeparator: ',',
	showNullIntegerPart: true,
	minimumFractionDigits: 0,
	maximumFractionDigits: 3,
	eNotationChars: ['E', 'e'],
	scientificNotation: ScientificNotation.None,
	roundingMode: MNumber.RoundingMode.HalfExpand,
	signDisplay: SignDisplay.Auto
});

/**
 * NumberBase10Format instance that uses a comma as fractional separator and a dot as thousand
 * separator. Used in countries like Dutch-speaking Belgium, the Netherlands, Germany, Italy,
 * Norway, Croatia, Spain...
 *
 * @category Instances
 */
export const commaAndDot: Type = make({
	...commaAndSpace,
	id: 'CommaAndDot',
	thousandSeparator: '.'
});

/**
 * NumberBase10Format instance that uses a dot as fractional separator and a comma as thousand
 * separator. Used in countries like the UK, the US, English-speaking Canada, Australia, Thaïland,
 * Bosnia...
 *
 * @category Instances
 */
export const dotAndComma: Type = make({
	...commaAndSpace,
	id: 'DotAndComma',
	fractionalSeparator: '.',
	thousandSeparator: ','
});

/**
 * Combinator that returns a copy of self with `maximumFractionDigits` set to 0.
 *
 * @category Utils
 */
export const withNoDecimals = (self: Type): Type =>
	make({
		...self,
		id: self.id + 'WithNoDecimals',
		minimumFractionDigits: 0,
		maximumFractionDigits: 0
	});

/**
 * Combinator that returns a copy of self with `minimumFractionDigits` and `maximumFractionDigits`
 * set to 2.
 *
 * @category Utils
 */
export const withTwoDecimals = (self: Type): Type =>
	make({
		...self,
		id: self.id + 'WithTwoDecimals',
		minimumFractionDigits: 2,
		maximumFractionDigits: 2
	});

/**
 * Combinator that returns a copy of self with`maximumFractionDigits` set to +Infinity.
 *
 * @category Utils
 */
export const withUnlimitedDecimals = (self: Type): Type =>
	make({
		...self,
		id: self.id + 'WithUnlimitedDecimals',
		maximumFractionDigits: +Infinity
	});

/**
 * Combinator that returns a copy of self with `scientificNotation` set to `None`.
 *
 * @category Utils
 */
export const withNoScientificNotation = (self: Type): Type =>
	make({
		...self,
		id: self.id + 'WithNoScientificNotation',
		scientificNotation: ScientificNotation.None
	});

/**
 * Combinator that returns a copy of self with `scientificNotation` set to `Standard`.
 *
 * @category Utils
 */
export const withStandardScientificNotation = (self: Type): Type =>
	make({
		...self,
		id: self.id + 'WithStandardScientificNotation',
		scientificNotation: ScientificNotation.Standard
	});

/**
 * Combinator that returns a copy of self with `scientificNotation` set to `Normalized`.
 *
 * @category Utils
 */
export const withNormalizedScientificNotation = (self: Type): Type =>
	make({
		...self,
		id: self.id + 'WithNormalizedScientificNotation',
		scientificNotation: ScientificNotation.Normalized
	});

/**
 * Combinator that returns a copy of self with `scientificNotation` set to `Engineering`.
 *
 * @category Utils
 */
export const withEngineeringScientificNotation = (self: Type): Type =>
	make({
		...self,
		id: self.id + 'WithEngineeringScientificNotation',
		scientificNotation: ScientificNotation.Engineering
	});

/**
 * Combinator that returns a copy of self with `thousandSeparator` set to ''.
 *
 * @category Utils
 */
export const withoutThousandSeparator = (self: Type): Type =>
	make({
		...self,
		id: self.id + 'WithoutThousandSeparator',
		thousandSeparator: ''
	});

/**
 * Combinator that returns a copy of self with `signDisplay` set to `Auto`.
 *
 * @category Utils
 */
export const withSignDisplayForNegative = (self: Type): Type =>
	make({
		...self,
		id: self.id + 'WithSignDisplayForNegative',
		signDisplay: SignDisplay.Auto
	});

/**
 * Combinator that returns a copy of self with `signDisplay` set to `Always`.
 *
 * @category Utils
 */
export const withSignDisplay = (self: Type): Type =>
	make({
		...self,
		id: self.id + 'WithSignDisplay',
		signDisplay: SignDisplay.Always
	});

/**
 * Combinator that returns a copy of self with `signDisplay` set to `ExceptZero`.
 *
 * @category Utils
 */
export const withSignDisplayExceptZero = (self: Type): Type =>
	make({
		...self,
		id: self.id + 'WithSignDisplayExceptZero',
		signDisplay: SignDisplay.ExceptZero
	});

/**
 * Combinator that returns a copy of self with `signDisplay` set to `Negative`.
 *
 * @category Utils
 */
export const withSignDisplayForNegativeExceptZero = (self: Type): Type =>
	make({
		...self,
		id: self.id + 'WithSignDisplayForNegativeExceptZero',
		signDisplay: SignDisplay.Negative
	});

/**
 * Combinator that returns a copy of self with `signDisplay` set to `Never`.
 *
 * @category Utils
 */
export const withoutSignDisplay = (self: Type): Type =>
	make({
		...self,
		id: self.id + 'WithoutSignDisplay',
		signDisplay: SignDisplay.Never
	});

/**
 * Combinator that returns a copy of self with `roundingMode` set to `Ceil`.
 *
 * @category Utils
 */
export const withCeilRoundingMode = (self: Type): Type =>
	make({
		...self,
		id: self.id + 'WithCeilRoundingMode',
		roundingMode: MNumber.RoundingMode.Ceil
	});

/**
 * Combinator that returns a copy of self with `roundingMode` set to `Floor`.
 *
 * @category Utils
 */
export const withFloorRoundingMode = (self: Type): Type =>
	make({
		...self,
		id: self.id + 'WithFloorRoundingMode',
		roundingMode: MNumber.RoundingMode.Floor
	});

/**
 * Combinator that returns a copy of self with `roundingMode` set to `Expand`.
 *
 * @category Utils
 */
export const withExpandRoundingMode = (self: Type): Type =>
	make({
		...self,
		id: self.id + 'WithExpandRoundingMode',
		roundingMode: MNumber.RoundingMode.Expand
	});

/**
 * Combinator that returns a copy of self with `roundingMode` set to `Trunc`.
 *
 * @category Utils
 */
export const withTruncRoundingMode = (self: Type): Type =>
	make({
		...self,
		id: self.id + 'WithTruncRoundingMode',
		roundingMode: MNumber.RoundingMode.Trunc
	});

/**
 * Combinator that returns a copy of self with `roundingMode` set to `HalfCeil`.
 *
 * @category Utils
 */
export const withHalfCeilRoundingMode = (self: Type): Type =>
	make({
		...self,
		id: self.id + 'WithHalfCeilRoundingMode',
		roundingMode: MNumber.RoundingMode.HalfCeil
	});

/**
 * Combinator that returns a copy of self with `roundingMode` set to `HalfFloor`.
 *
 * @category Utils
 */
export const withHalfFloorRoundingMode = (self: Type): Type =>
	make({
		...self,
		id: self.id + 'WithHalfFloorRoundingMode',
		roundingMode: MNumber.RoundingMode.HalfFloor
	});

/**
 * Combinator that returns a copy of self with `roundingMode` set to `HalfExpand`.
 *
 * @category Utils
 */
export const withHalfExpandRoundingMode = (self: Type): Type =>
	make({
		...self,
		id: self.id + 'WithHalfExpandRoundingMode',
		roundingMode: MNumber.RoundingMode.HalfExpand
	});

/**
 * Combinator that returns a copy of self with `roundingMode` set to `HalfTrunc`.
 *
 * @category Utils
 */
export const withHalfTruncRoundingMode = (self: Type): Type =>
	make({
		...self,
		id: self.id + 'WithHalfTruncRoundingMode',
<<<<<<< HEAD
		roundingMode: MNumber.RoundingMode.HalfTrunc
=======
		roundingMode: MNumber.RoundingMode.halfTrunc
>>>>>>> 96588187
	});

/**
 * Combinator that returns a copy of self with `roundingMode` set to `HalfEven`.
 *
 * @category Utils
 */
export const withHalfEvenRoundingMode = (self: Type): Type =>
	make({
		...self,
		id: self.id + 'WithHalfEvenRoundingMode',
		roundingMode: MNumber.RoundingMode.halfEven
	});

/**
 * Combinator that returns a copy of self with `showNullIntegerPart` set to `false`.
 *
 * @category Utils
 */
export const withNullIntegerPartNotShowing = (self: Type): Type =>
	make({
		...self,
		id: self.id + 'WithNullIntegerPartNotShowing',
		showNullIntegerPart: false
	});

/**
 * Combinator that returns a copy of self with `showNullIntegerPart` set to `true`.
 *
 * @category Utils
 */
export const withNullIntegerPartShowing = (self: Type): Type =>
	make({
		...self,
		id: self.id + 'WithNullIntegerPartShowing',
		showNullIntegerPart: true
	});<|MERGE_RESOLUTION|>--- conflicted
+++ resolved
@@ -2,9 +2,14 @@
  * This module implements conversions from number to string and string to number in base-10
  * notation.
  */
+/**
+ * This module implements conversions from number to string and string to number in base-10
+ * notation.
+ */
 
 import {
 	MBigDecimal,
+	MBrand,
 	MBrand,
 	MFunction,
 	MInspectable,
@@ -17,6 +22,7 @@
 } from '@parischap/effect-lib';
 import {
 	BigDecimal,
+	BigInt,
 	BigInt,
 	Equal,
 	Equivalence,
@@ -86,6 +92,7 @@
 
 /**
  * Namespace for possible sign display options
+ * Namespace for possible sign display options
  *
  * @category Models
  */
@@ -143,6 +150,60 @@
 		)
 	);
 
+export namespace SignDisplay {
+	/**
+	 * Type of a SignDisplay Reader
+	 *
+	 * @category Models
+	 */
+	export interface Reader {
+		(hasNullMantissa: boolean): (sign: string) => Option.Option<-1 | 1>;
+	}
+
+	const isPlusSign: Predicate.Predicate<string> = MFunction.strictEquals('+');
+	const isMinusSign: Predicate.Predicate<string> = MFunction.strictEquals('-');
+	const hasASign = Option.liftPredicate(String.isNonEmpty);
+	const hasNoSign = Option.liftPredicate<string, string>(String.isEmpty);
+	const hasNotPlusSign = Option.liftPredicate(Predicate.not(isPlusSign));
+
+	/**
+	 * Builds a `Reader` implementing `self`
+	 *
+	 * @category Destructors
+	 */
+	export const toReader: MTypes.OneArgFunction<SignDisplay, Reader> = flow(
+		MMatch.make,
+		MMatch.whenIs(SignDisplay.Auto, () => () => hasNotPlusSign),
+		MMatch.whenIs(SignDisplay.Always, () => () => hasASign),
+		MMatch.whenIs(SignDisplay.ExceptZero, () =>
+			flow(
+				MMatch.make<boolean>,
+				MMatch.whenIs(true, Function.constant(hasNoSign)),
+				MMatch.orElse(Function.constant(hasASign))
+			)
+		),
+		MMatch.whenIs(SignDisplay.Negative, () =>
+			flow(
+				MMatch.make<boolean>,
+				MMatch.whenIs(true, Function.constant(hasNoSign)),
+				MMatch.orElse(Function.constant(hasNotPlusSign))
+			)
+		),
+		MMatch.whenIs(SignDisplay.Never, () => () => hasNoSign),
+		MMatch.exhaustive,
+		Function.compose(
+			Function.compose(
+				Option.map(
+					flow(
+						Option.liftPredicate(isMinusSign),
+						Option.as(-1 as const),
+						Option.getOrElse(Function.constant(1 as const))
+					)
+				)
+			)
+		)
+	);
+
 	/**
 	 * Type of a SignDisplay Writer
 	 *
@@ -152,16 +213,20 @@
 		({ sign, isZero }: { readonly sign: -1 | 1; readonly isZero: boolean }): '+' | '-' | '';
 	}
 
+	 * Type of a SignDisplay Writer
+	 *
+	 * @category Models
+	 */
+	export interface Writer {
+		({ sign, isZero }: { readonly sign: -1 | 1; readonly isZero: boolean }): '+' | '-' | '';
+	}
+
 	/**
 	 * Builds a `Writer` implementing `self`
 	 *
 	 * @category Destructors
 	 */
-<<<<<<< HEAD
 	export const toWriter: MTypes.OneArgFunction<SignDisplay, Writer> = flow(
-=======
-	export const toWriter: MTypes.OneArgFunction<SignDisplay, Reader> = flow(
->>>>>>> 96588187
 		MMatch.make,
 		MMatch.whenIs(
 			SignDisplay.Auto,
@@ -280,7 +345,6 @@
 		),
 		MMatch.exhaustive
 	);
-<<<<<<< HEAD
 
 	/**
 	 * Type of a MantissaIntegerPartChecker
@@ -324,8 +388,6 @@
 		),
 		MMatch.exhaustive
 	);
-=======
->>>>>>> 96588187
 }
 /**
  * Type that represents a NumberBase10Format.
@@ -402,6 +464,7 @@
 	readonly scientificNotation: ScientificNotation;
 
 	/** Rounding mode options. See RoundingMode */
+	readonly roundingMode: MNumber.RoundingMode;
 	readonly roundingMode: MNumber.RoundingMode;
 
 	/** Sign display options. See SignDisplay */
@@ -521,6 +584,8 @@
  */
 export const roundingMode: MTypes.OneArgFunction<Type, MNumber.RoundingMode> =
 	Struct.get('roundingMode');
+export const roundingMode: MTypes.OneArgFunction<Type, MNumber.RoundingMode> =
+	Struct.get('roundingMode');
 
 /**
  * Returns the `signDisplay` property of `self`
@@ -555,11 +620,7 @@
 
 	const signReader = SignDisplay.toReader(self.signDisplay);
 
-<<<<<<< HEAD
 	const exponentReader = ScientificNotation.toReader(self.scientificNotation);
-=======
-	const exponentTransformer = ScientificNotation.toReader(self.scientificNotation);
->>>>>>> 96588187
 
 	const mantissaIntegerPartChecker = ScientificNotation.toMantissaIntegerPartChecker(
 		self.scientificNotation
@@ -612,6 +673,7 @@
 			const sign = yield* pipe(
 				signPart,
 				signReader(BigDecimal.Equivalence(mantissa, MBigDecimal.zero))
+				signReader(BigDecimal.Equivalence(mantissa, MBigDecimal.zero))
 			);
 
 			const exponent = yield* exponentReader(exponentPart);
@@ -673,11 +735,7 @@
 				precision: self.maximumFractionDigits,
 				roundingMode: self.roundingMode
 			});
-<<<<<<< HEAD
 	const signWriter = SignDisplay.toWriter(self.signDisplay);
-=======
-
->>>>>>> 96588187
 	return (number) =>
 		Option.gen(function* () {
 			const [sign, selfAsBigDecimal] =
@@ -693,11 +751,7 @@
 				rounded,
 				MBigDecimal.truncatedAndFollowingParts()
 			);
-<<<<<<< HEAD
 			const signAsString = signWriter({ sign, isZero: BigDecimal.isZero(rounded) });
-=======
-
->>>>>>> 96588187
 			const bounderIntegerPart = yield* BigInt.toNumber(integerPart.value);
 
 			return '';
@@ -721,6 +775,7 @@
 	eNotationChars: ['E', 'e'],
 	scientificNotation: ScientificNotation.None,
 	roundingMode: MNumber.RoundingMode.HalfExpand,
+	roundingMode: MNumber.RoundingMode.HalfExpand,
 	signDisplay: SignDisplay.Auto
 });
 
@@ -920,6 +975,7 @@
 		...self,
 		id: self.id + 'WithCeilRoundingMode',
 		roundingMode: MNumber.RoundingMode.Ceil
+		roundingMode: MNumber.RoundingMode.Ceil
 	});
 
 /**
@@ -932,6 +988,7 @@
 		...self,
 		id: self.id + 'WithFloorRoundingMode',
 		roundingMode: MNumber.RoundingMode.Floor
+		roundingMode: MNumber.RoundingMode.Floor
 	});
 
 /**
@@ -944,6 +1001,7 @@
 		...self,
 		id: self.id + 'WithExpandRoundingMode',
 		roundingMode: MNumber.RoundingMode.Expand
+		roundingMode: MNumber.RoundingMode.Expand
 	});
 
 /**
@@ -956,6 +1014,7 @@
 		...self,
 		id: self.id + 'WithTruncRoundingMode',
 		roundingMode: MNumber.RoundingMode.Trunc
+		roundingMode: MNumber.RoundingMode.Trunc
 	});
 
 /**
@@ -968,6 +1027,7 @@
 		...self,
 		id: self.id + 'WithHalfCeilRoundingMode',
 		roundingMode: MNumber.RoundingMode.HalfCeil
+		roundingMode: MNumber.RoundingMode.HalfCeil
 	});
 
 /**
@@ -980,6 +1040,7 @@
 		...self,
 		id: self.id + 'WithHalfFloorRoundingMode',
 		roundingMode: MNumber.RoundingMode.HalfFloor
+		roundingMode: MNumber.RoundingMode.HalfFloor
 	});
 
 /**
@@ -992,6 +1053,7 @@
 		...self,
 		id: self.id + 'WithHalfExpandRoundingMode',
 		roundingMode: MNumber.RoundingMode.HalfExpand
+		roundingMode: MNumber.RoundingMode.HalfExpand
 	});
 
 /**
@@ -1003,11 +1065,7 @@
 	make({
 		...self,
 		id: self.id + 'WithHalfTruncRoundingMode',
-<<<<<<< HEAD
 		roundingMode: MNumber.RoundingMode.HalfTrunc
-=======
-		roundingMode: MNumber.RoundingMode.halfTrunc
->>>>>>> 96588187
 	});
 
 /**
@@ -1019,6 +1077,7 @@
 	make({
 		...self,
 		id: self.id + 'WithHalfEvenRoundingMode',
+		roundingMode: MNumber.RoundingMode.halfEven
 		roundingMode: MNumber.RoundingMode.halfEven
 	});
 
